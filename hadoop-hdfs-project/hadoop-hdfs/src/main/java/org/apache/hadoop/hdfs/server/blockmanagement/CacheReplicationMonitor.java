--- conflicted
+++ resolved
@@ -513,12 +513,8 @@
           iter.remove();
         }
       }
-<<<<<<< HEAD
-      BlockInfo blockInfo = namesystem.getStoredBlock(new Block(cblock.getBlockId()));
-=======
       BlockInfo blockInfo = blockManager.
             getStoredBlock(new Block(cblock.getBlockId()));
->>>>>>> 456e901a
       String reason = findReasonForNotCaching(cblock, blockInfo);
       int neededCached = 0;
       if (reason != null) {
@@ -632,12 +628,8 @@
       List<DatanodeDescriptor> pendingCached) {
     // To figure out which replicas can be cached, we consult the
     // blocksMap.  We don't want to try to cache a corrupt replica, though.
-<<<<<<< HEAD
-    BlockInfo blockInfo = namesystem.getStoredBlock(new Block(cachedBlock.getBlockId()));
-=======
     BlockInfo blockInfo = blockManager.
           getStoredBlock(new Block(cachedBlock.getBlockId()));
->>>>>>> 456e901a
     if (blockInfo == null) {
       LOG.debug("Block {}: can't add new cached replicas," +
           " because there is no record of this block " +
@@ -676,11 +668,7 @@
       while (it.hasNext()) {
         CachedBlock cBlock = it.next();
         BlockInfo info =
-<<<<<<< HEAD
-            namesystem.getStoredBlock(new Block(cBlock.getBlockId()));
-=======
             blockManager.getStoredBlock(new Block(cBlock.getBlockId()));
->>>>>>> 456e901a
         if (info != null) {
           pendingBytes -= info.getNumBytes();
         }
@@ -690,11 +678,7 @@
       while (it.hasNext()) {
         CachedBlock cBlock = it.next();
         BlockInfo info =
-<<<<<<< HEAD
-            namesystem.getStoredBlock(new Block(cBlock.getBlockId()));
-=======
             blockManager.getStoredBlock(new Block(cBlock.getBlockId()));
->>>>>>> 456e901a
         if (info != null) {
           pendingBytes += info.getNumBytes();
         }
