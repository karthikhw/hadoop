/**
 * Licensed to the Apache Software Foundation (ASF) under one
 * or more contributor license agreements.  See the NOTICE file
 * distributed with this work for additional information
 * regarding copyright ownership.  The ASF licenses this file
 * to you under the Apache License, Version 2.0 (the
 * "License"); you may not use this file except in compliance
 * with the License.  You may obtain a copy of the License at
 *
 *     http://www.apache.org/licenses/LICENSE-2.0
 *
 * Unless required by applicable law or agreed to in writing, software
 * distributed under the License is distributed on an "AS IS" BASIS,
 * WITHOUT WARRANTIES OR CONDITIONS OF ANY KIND, either express or implied.
 * See the License for the specific language governing permissions and
 * limitations under the License.
 */
package org.apache.hadoop.hdfs.protocol;

import java.io.IOException;
import java.util.List;

import org.apache.hadoop.classification.InterfaceAudience;
import org.apache.hadoop.classification.InterfaceStability;
import org.apache.hadoop.hdfs.DFSConfigKeys;
import org.apache.hadoop.hdfs.security.token.block.BlockTokenIdentifier;
import org.apache.hadoop.hdfs.security.token.block.BlockTokenSelector;
import org.apache.hadoop.security.KerberosInfo;
import org.apache.hadoop.security.token.Token;
import org.apache.hadoop.security.token.TokenInfo;

/** An client-datanode protocol for block recovery
 */
@InterfaceAudience.Private
@InterfaceStability.Evolving
@KerberosInfo(
    serverPrincipal = DFSConfigKeys.DFS_DATANODE_USER_NAME_KEY)
@TokenInfo(BlockTokenSelector.class)
public interface ClientDatanodeProtocol {
  /**
   * Until version 9, this class ClientDatanodeProtocol served as both
   * the client interface to the DN AND the RPC protocol used to 
   * communicate with the NN.
   * 
   * This class is used by both the DFSClient and the 
   * DN server side to insulate from the protocol serialization.
   * 
   * If you are adding/changing DN's interface then you need to 
   * change both this class and ALSO related protocol buffer
   * wire protocol definition in ClientDatanodeProtocol.proto.
   * 
   * For more details on protocol buffer wire protocol, please see 
   * .../org/apache/hadoop/hdfs/protocolPB/overview.html
   * 
   * The log of historical changes can be retrieved from the svn).
   * 9: Added deleteBlockPool method
   * 
   * 9 is the last version id when this class was used for protocols
   *  serialization. DO not update this version any further. 
   */
  public static final long versionID = 9L;

  /** Return the visible length of a replica. */
  long getReplicaVisibleLength(ExtendedBlock b) throws IOException;
  
  /**
   * Refresh the list of federated namenodes from updated configuration
   * Adds new namenodes and stops the deleted namenodes.
   * 
   * @throws IOException on error
   **/
  void refreshNamenodes() throws IOException;

  /**
   * Delete the block pool directory. If force is false it is deleted only if
   * it is empty, otherwise it is deleted along with its contents.
   * 
   * @param bpid Blockpool id to be deleted.
   * @param force If false blockpool directory is deleted only if it is empty 
   *          i.e. if it doesn't contain any block files, otherwise it is 
   *          deleted along with its contents.
   * @throws IOException
   */
  void deleteBlockPool(String bpid, boolean force) throws IOException;
  
  /**
   * Retrieves the path names of the block file and metadata file stored on the
   * local file system.
   * 
   * In order for this method to work, one of the following should be satisfied:
   * <ul>
   * <li>
   * The client user must be configured at the datanode to be able to use this
   * method.</li>
   * <li>
   * When security is enabled, kerberos authentication must be used to connect
   * to the datanode.</li>
   * </ul>
   * 
   * @param block
   *          the specified block on the local datanode
   * @param token
   *          the block access token.
   * @return the BlockLocalPathInfo of a block
   * @throws IOException
   *           on error
   */
  BlockLocalPathInfo getBlockLocalPathInfo(ExtendedBlock block,
      Token<BlockTokenIdentifier> token) throws IOException;
  
  /**
   * Retrieves volume location information about a list of blocks on a datanode.
   * This is in the form of an opaque {@link VolumeId} for each configured
   * data directory, which is not guaranteed to be the same across DN restarts.
   * 
   * @param blockPoolId the pool to query
   * @param blockIds
   *          list of blocks on the local datanode
   * @param tokens
   *          block access tokens corresponding to the requested blocks
   * @return an HdfsBlocksMetadata that associates {@link ExtendedBlock}s with
   *         data directories
   * @throws IOException
   *           if datanode is unreachable, or replica is not found on datanode
   */
<<<<<<< HEAD
  HdfsBlocksMetadata getHdfsBlocksMetadata(List<ExtendedBlock> blocks,
      List<Token<BlockTokenIdentifier>> tokens) throws IOException; 

  /**
   * Shuts down a datanode.
   *
   * @param forUpgrade If true, data node does extra prep work before shutting
   *          down. The work includes advising clients to wait and saving
   *          certain states for quick restart. This should only be used when
   *          the stored data will remain the same during upgrade/restart.
   * @throws IOException 
   */
  void shutdownDatanode(boolean forUpgrade) throws IOException;  

  /**
   * Obtains datanode info
   *
   * @return software/config version and uptime of the datanode
   */
  DatanodeLocalInfo getDatanodeInfo() throws IOException;
=======
  HdfsBlocksMetadata getHdfsBlocksMetadata(String blockPoolId,
      long []blockIds, List<Token<BlockTokenIdentifier>> tokens) throws IOException; 
>>>>>>> 44c3bbf8
}<|MERGE_RESOLUTION|>--- conflicted
+++ resolved
@@ -123,9 +123,8 @@
    * @throws IOException
    *           if datanode is unreachable, or replica is not found on datanode
    */
-<<<<<<< HEAD
-  HdfsBlocksMetadata getHdfsBlocksMetadata(List<ExtendedBlock> blocks,
-      List<Token<BlockTokenIdentifier>> tokens) throws IOException; 
+  HdfsBlocksMetadata getHdfsBlocksMetadata(String blockPoolId,
+      long []blockIds, List<Token<BlockTokenIdentifier>> tokens) throws IOException; 
 
   /**
    * Shuts down a datanode.
@@ -144,8 +143,4 @@
    * @return software/config version and uptime of the datanode
    */
   DatanodeLocalInfo getDatanodeInfo() throws IOException;
-=======
-  HdfsBlocksMetadata getHdfsBlocksMetadata(String blockPoolId,
-      long []blockIds, List<Token<BlockTokenIdentifier>> tokens) throws IOException; 
->>>>>>> 44c3bbf8
 }