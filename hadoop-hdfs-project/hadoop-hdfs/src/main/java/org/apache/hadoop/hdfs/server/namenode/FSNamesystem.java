--- conflicted
+++ resolved
@@ -170,11 +170,7 @@
 import org.apache.hadoop.hdfs.DFSUtil;
 import org.apache.hadoop.hdfs.HAUtil;
 import org.apache.hadoop.hdfs.HdfsConfiguration;
-<<<<<<< HEAD
-=======
-import org.apache.hadoop.hdfs.StorageType;
 import org.apache.hadoop.hdfs.UnknownCipherSuiteException;
->>>>>>> 6824abc1
 import org.apache.hadoop.hdfs.protocol.AclException;
 import org.apache.hadoop.hdfs.protocol.AlreadyBeingCreatedException;
 import org.apache.hadoop.hdfs.protocol.Block;
@@ -4797,13 +4793,8 @@
         }
         isSuperUser = pc.isSuperUser();
       }
-<<<<<<< HEAD
-      logAuditEvent(true, "listStatus", src);
+      logAuditEvent(true, "listStatus", srcArg);
       dl = dir.getListing(src, startAfter, needLocation, isSuperUser);
-=======
-      logAuditEvent(true, "listStatus", srcArg);
-      dl = dir.getListing(src, startAfter, needLocation);
->>>>>>> 6824abc1
     } finally {
       readUnlock();
     }
