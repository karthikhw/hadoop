--- conflicted
+++ resolved
@@ -158,13 +158,6 @@
       cluster.shutdown();
       cluster = null;
       test.setup(dataFile, checksum);
-<<<<<<< HEAD
-      dataIn = new FileInputStream(dataFile);
-      checkIn = new FileInputStream(metaFile);
-      blockReaderLocal = new BlockReaderLocal(new DFSClient.Conf(conf),
-          TEST_PATH.getName(), block, 0, -1,
-          dataIn, checkIn, datanodeID, checksum, null);
-=======
       FileInputStream streams[] = {
           new FileInputStream(dataFile),
           new FileInputStream(metaFile)
@@ -182,7 +175,6 @@
           setBlockMetadataHeader(BlockMetadataHeader.preadHeader(
               metaIn.getChannel())).
           build();
->>>>>>> 6266273c
       dataIn = null;
       metaIn = null;
       test.doTest(blockReaderLocal, original);
