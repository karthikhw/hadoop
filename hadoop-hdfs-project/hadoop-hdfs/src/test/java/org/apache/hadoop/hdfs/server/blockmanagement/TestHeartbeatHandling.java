--- conflicted
+++ resolved
@@ -20,10 +20,6 @@
 import static org.junit.Assert.assertEquals;
 
 import java.util.ArrayList;
-<<<<<<< HEAD
-import java.util.List;
-=======
->>>>>>> fbf12270
 
 import org.apache.hadoop.conf.Configuration;
 import org.apache.hadoop.hdfs.DFSConfigKeys;
@@ -41,10 +37,7 @@
 import org.apache.hadoop.hdfs.server.protocol.DatanodeCommand;
 import org.apache.hadoop.hdfs.server.protocol.DatanodeProtocol;
 import org.apache.hadoop.hdfs.server.protocol.DatanodeRegistration;
-<<<<<<< HEAD
-=======
 import org.apache.hadoop.hdfs.server.protocol.DatanodeStorage;
->>>>>>> fbf12270
 import org.junit.Test;
 
 /**
@@ -70,11 +63,8 @@
       final DatanodeRegistration nodeReg =
         DataNodeTestUtils.getDNRegistrationForBP(cluster.getDataNodes().get(0), poolId);
       final DatanodeDescriptor dd = NameNodeAdapter.getDatanode(namesystem, nodeReg);
-<<<<<<< HEAD
-=======
       final String storageID = DatanodeStorage.generateUuid();
       dd.updateStorage(new DatanodeStorage(storageID));
->>>>>>> fbf12270
 
       final int REMAINING_BLOCKS = 1;
       final int MAX_REPLICATE_LIMIT =
@@ -156,14 +146,6 @@
       final DatanodeRegistration nodeReg1 =
         DataNodeTestUtils.getDNRegistrationForBP(cluster.getDataNodes().get(0), poolId);
       final DatanodeDescriptor dd1 = NameNodeAdapter.getDatanode(namesystem, nodeReg1);
-<<<<<<< HEAD
-      final DatanodeRegistration nodeReg2 =
-        DataNodeTestUtils.getDNRegistrationForBP(cluster.getDataNodes().get(1), poolId);
-      final DatanodeDescriptor dd2 = NameNodeAdapter.getDatanode(namesystem, nodeReg2);
-      final DatanodeRegistration nodeReg3 = 
-        DataNodeTestUtils.getDNRegistrationForBP(cluster.getDataNodes().get(2), poolId);
-      final DatanodeDescriptor dd3 = NameNodeAdapter.getDatanode(namesystem, nodeReg3);
-=======
       dd1.updateStorage(new DatanodeStorage(DatanodeStorage.generateUuid()));
       final DatanodeRegistration nodeReg2 =
         DataNodeTestUtils.getDNRegistrationForBP(cluster.getDataNodes().get(1), poolId);
@@ -173,7 +155,6 @@
         DataNodeTestUtils.getDNRegistrationForBP(cluster.getDataNodes().get(2), poolId);
       final DatanodeDescriptor dd3 = NameNodeAdapter.getDatanode(namesystem, nodeReg3);
       dd3.updateStorage(new DatanodeStorage(DatanodeStorage.generateUuid()));
->>>>>>> fbf12270
 
       try {
         namesystem.writeLock();
@@ -186,12 +167,6 @@
           dd1.setLastUpdate(System.currentTimeMillis());
           dd2.setLastUpdate(System.currentTimeMillis());
           dd3.setLastUpdate(System.currentTimeMillis());
-<<<<<<< HEAD
-          BlockInfoUnderConstruction blockInfo = new BlockInfoUnderConstruction(
-              new Block(0, 0, GenerationStamp.LAST_RESERVED_STAMP), 3,
-              BlockUCState.UNDER_RECOVERY,
-              new DatanodeDescriptor[] {dd1, dd2, dd3});
-=======
           final DatanodeStorageInfo[] storages = {
               dd1.getStorageInfos()[0],
               dd2.getStorageInfos()[0],
@@ -199,7 +174,6 @@
           BlockInfoUnderConstruction blockInfo = new BlockInfoUnderConstruction(
               new Block(0, 0, GenerationStamp.LAST_RESERVED_STAMP), 3,
               BlockUCState.UNDER_RECOVERY, storages);
->>>>>>> fbf12270
           dd1.addBlockToBeRecovered(blockInfo);
           DatanodeCommand[] cmds =
               NameNodeAdapter.sendHeartBeat(nodeReg1, dd1, namesystem).getCommands();
@@ -221,12 +195,7 @@
           dd3.setLastUpdate(System.currentTimeMillis());
           blockInfo = new BlockInfoUnderConstruction(
               new Block(0, 0, GenerationStamp.LAST_RESERVED_STAMP), 3,
-<<<<<<< HEAD
-              BlockUCState.UNDER_RECOVERY,
-              new DatanodeDescriptor[] {dd1, dd2, dd3});
-=======
               BlockUCState.UNDER_RECOVERY, storages);
->>>>>>> fbf12270
           dd1.addBlockToBeRecovered(blockInfo);
           cmds = NameNodeAdapter.sendHeartBeat(nodeReg1, dd1, namesystem).getCommands();
           assertEquals(1, cmds.length);
@@ -247,12 +216,7 @@
           dd3.setLastUpdate(System.currentTimeMillis() - 80 * 1000);
           blockInfo = new BlockInfoUnderConstruction(
               new Block(0, 0, GenerationStamp.LAST_RESERVED_STAMP), 3,
-<<<<<<< HEAD
-              BlockUCState.UNDER_RECOVERY,
-              new DatanodeDescriptor[] {dd1, dd2, dd3});
-=======
               BlockUCState.UNDER_RECOVERY, storages);
->>>>>>> fbf12270
           dd1.addBlockToBeRecovered(blockInfo);
           cmds = NameNodeAdapter.sendHeartBeat(nodeReg1, dd1, namesystem).getCommands();
           assertEquals(1, cmds.length);
